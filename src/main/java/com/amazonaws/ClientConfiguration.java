--- conflicted
+++ resolved
@@ -14,12 +14,9 @@
  */
 package com.amazonaws;
 
-<<<<<<< HEAD
 import org.apache.http.annotation.NotThreadSafe;
 
-=======
 import com.amazonaws.http.IdleConnectionReaper;
->>>>>>> efcef0cf
 import com.amazonaws.util.VersionInfoUtils;
 /**
  * Client configuration options such as proxy settings, user agent string, max
